--- conflicted
+++ resolved
@@ -51,7 +51,6 @@
 class StockTickerDetailView(generic.DetailView):
     model = StockTicker
 
-<<<<<<< HEAD
     def get_context_data(self, **kwargs):
         context = super(StockTickerDetailView, self).get_context_data(**kwargs)
         yahoo_ticker = yfinance.Ticker(self.object.name)
@@ -98,12 +97,11 @@
  
 class OptionPurchaseDetailView(generic.DetailView):
     model = OptionPurchase
-=======
+
 class StockTickerCreate(generic.edit.CreateView):
     model = StockTicker
     form_class = StockTickerForm
     success_url = reverse_lazy('tickers')
->>>>>>> 513308e9
 
 class StockTickerUpdate(generic.edit.UpdateView):
     model = StockTicker

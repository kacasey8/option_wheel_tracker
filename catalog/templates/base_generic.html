<!DOCTYPE html>
<html lang="en">
<head>
  {% block title %}<title>Option Wheel</title>{% endblock %}
  <meta charset="utf-8">
  <meta name="viewport" content="width=device-width, initial-scale=1">
  <link rel="stylesheet" href="https://stackpath.bootstrapcdn.com/bootstrap/4.3.1/css/bootstrap.min.css" crossorigin="anonymous">
  <!-- Add additional CSS in static file -->
  {% load static %}
  <link rel="stylesheet" href="{% static 'css/styles.css' %}">
  <link rel="stylesheet" href="https://cdn.datatables.net/1.10.22/css/jquery.dataTables.min.css">
  <script src="https://ajax.googleapis.com/ajax/libs/jquery/3.1.0/jquery.min.js" type="text/javascript"></script>
  <script src="https://cdn.datatables.net/1.10.22/js/jquery.dataTables.min.js" type="text/javascript"></script>
  <script src="https://cdnjs.cloudflare.com/ajax/libs/Chart.js/2.9.4/Chart.bundle.js"></script>
  <script type="text/javascript">
    {% if collateral_on_the_line_per_day is not None %}
      const collateral_on_the_line_per_day = {{ collateral_on_the_line_per_day | safe }};
      const profit_per_day = {{ profit_per_day | safe }}; 
    {% endif %}
  </script>
  <script src="{% static 'js/option_detail_table.js' %}"></script>
  <script src="{% static 'js/option_wheel_table.js' %}"></script>
  <script src="{% static 'js/profit_collateral_chart.js' %}"></script>
</head>
<body>
  <div class="container-fluid">
    <div class="row">
      <div class="col-sm-2">
      {% block sidebar %}
        <ul class="sidebar-nav">
          <li><a href="{% url 'index' %}">Home</a></li>
          {% if user.is_authenticated %}
            <li><a href="{% url 'my-active-wheels' %}">My Active Wheels</a></li>
            <li><a href="{% url 'my-completed-wheels' %}">My Completed Wheels</a></li>
            <li><a href="{% url 'my-total-profit' %}">My Total Profit</a></li>
          {% endif %}
          <li><a href="{% url 'tickers' %}">All Stock Tickers</a></li>
          <li><a href="{% url 'all-active-wheels' %}">All Active Wheels</a></li>
          <li><a href="{% url 'all-completed-wheels' %}">All Completed Wheels</a></li>
          <li><a href="{% url 'users' %}">Users</a></li>
          {% if user.is_authenticated %}
<<<<<<< HEAD
=======
            <li><a href="{% url 'my-active-wheels' %}">My Active Wheels</a></li>
            <li><a href="{% url 'my-completed-wheels' %}">My Completed Wheels</a></li>
            <li><a href="{% url 'my-total-profit' %}">My Total Profit</a></li>
            <li><a href="{% url 'my-accounts' %}">My Accounts</a></li>
>>>>>>> fe40321e
            <li>User: {{ user.get_username }}</li>
            <li><a href="{% url 'logout'%}?next={{request.path}}">Logout</a></li>
          {% else %}
            <li><a href="{% url 'login'%}?next={{request.path}}">Login</a></li>
          {% endif %}
        </ul>
     {% endblock %}
      </div>
      <div class="col-sm-10 ">{% block content %}{% endblock %}</div>
    </div>
  </div>
</body>
</html><|MERGE_RESOLUTION|>--- conflicted
+++ resolved
@@ -39,13 +39,10 @@
           <li><a href="{% url 'all-completed-wheels' %}">All Completed Wheels</a></li>
           <li><a href="{% url 'users' %}">Users</a></li>
           {% if user.is_authenticated %}
-<<<<<<< HEAD
-=======
             <li><a href="{% url 'my-active-wheels' %}">My Active Wheels</a></li>
             <li><a href="{% url 'my-completed-wheels' %}">My Completed Wheels</a></li>
             <li><a href="{% url 'my-total-profit' %}">My Total Profit</a></li>
             <li><a href="{% url 'my-accounts' %}">My Accounts</a></li>
->>>>>>> fe40321e
             <li>User: {{ user.get_username }}</li>
             <li><a href="{% url 'logout'%}?next={{request.path}}">Logout</a></li>
           {% else %}
